from rest_framework import generics, status
from rest_framework.decorators import api_view, permission_classes
from rest_framework.permissions import IsAuthenticated
from rest_framework.response import Response
from rest_framework_simplejwt.tokens import RefreshToken
from rest_framework_simplejwt.exceptions import TokenError
from django.contrib.auth import authenticate, get_user_model
from django.conf import settings
from datetime import datetime, timedelta
import jwt

# Import error handler if it exists, otherwise create fallback
try:
    from utils.error_handler import ErrorCodes, ERROR_MESSAGES
except ImportError:
    # Fallback error handling if utils.error_handler doesn't exist
    class ErrorCodes:
        TOKEN_REQUIRED = "TOKEN_REQUIRED"
        INVALID_TOKEN = "INVALID_TOKEN"
        SERVER_ERROR = "SERVER_ERROR"
    
    ERROR_MESSAGES = {
        ErrorCodes.TOKEN_REQUIRED: "Token is required",
        ErrorCodes.INVALID_TOKEN: "Invalid token provided",
        ErrorCodes.SERVER_ERROR: "Internal server error occurred"
    }

from .models import User
from .serializers import (
    UserSignupSerializer,
    UserLoginSerializer, 
    UserProfileSerializer,
    ForgotPasswordSerializer,
    ResetPasswordSerializer,
    UpdatePasswordSerializer,
)

User = get_user_model()

# ------------------------------
# User Authentication Views (Function-based)
# ------------------------------
@api_view(['POST'])
def signup(request):
    serializer = UserSignupSerializer(data=request.data)
    if serializer.is_valid():
        user = serializer.save()

        # Set user as unverified by default
        user.is_verified = False
        user.save()

        # Send OTP for verification
        try:
            from utils.otp import generate_and_send_otp
            otp_instance = generate_and_send_otp(user, 'signup')

            return Response({
                'success': True,
                'message': 'Account created successfully. Please verify your email with the OTP sent to complete registration.',
                'user_id': str(user.id),
                'email': user.email,
                'is_verified': user.is_verified,
                'otp_sent': True,
                'next_step': 'Verify OTP using POST /api/v1/otp/verify/?action=signup to get access tokens'
            }, status=status.HTTP_201_CREATED)

        except Exception as e:
            return Response({
                'success': True,
                'message': 'Account created successfully, but failed to send verification OTP.',
                'user_id': str(user.id),
                'email': user.email,
                'is_verified': user.is_verified,
                'otp_sent': False,
                'error': 'Failed to send OTP. Use POST /api/v1/otp/send/ to request verification OTP.'
            }, status=status.HTTP_201_CREATED)

    return Response({
        'success': False,
        'errors': serializer.errors
    }, status=status.HTTP_400_BAD_REQUEST)


@api_view(['POST'])
def login(request):
    serializer = UserLoginSerializer(data=request.data)
    if serializer.is_valid():
        user = serializer.validated_data['user']
        refresh = RefreshToken.for_user(user)
        return Response({
            'success': True,
            'message': 'Login successful',
            'user': UserProfileSerializer(user).data,
            'tokens': {
                'refresh_token': str(refresh),
                'access': str(refresh.access_token),
            }
        }, status=status.HTTP_200_OK)
    return Response(serializer.errors, status=status.HTTP_400_BAD_REQUEST)


@api_view(['POST'])
def logout(request):
    try:
        refresh_token = request.data.get('refresh_token')
        if not refresh_token:
            return Response({
                'success': False,
                'error': {
                    'code': ErrorCodes.TOKEN_REQUIRED,
                    'message': ERROR_MESSAGES[ErrorCodes.TOKEN_REQUIRED],
                    'details': {'refresh_token': ['Refresh token is required to log out securely.']}
                }
            }, status=status.HTTP_401_UNAUTHORIZED)

        token = RefreshToken(refresh_token)
        token.blacklist()
        return Response({
            'success': True,
            'message': 'Logout successful'
        }, status=status.HTTP_200_OK)

    except TokenError:
        return Response({
            'success': False,
            'error': {
                'code': ErrorCodes.INVALID_TOKEN,
                'message': ERROR_MESSAGES[ErrorCodes.INVALID_TOKEN],
                'details': {'refresh_token': ['The provided refresh token is invalid or expired.']}
            }
        }, status=status.HTTP_401_UNAUTHORIZED)
    except Exception as e:
        return Response({
            'success': False,
            'error': {
                'code': ErrorCodes.SERVER_ERROR,
                'message': ERROR_MESSAGES[ErrorCodes.SERVER_ERROR],
                'details': {'error': ['An unexpected error occurred during logout.']}
            }
        }, status=status.HTTP_500_INTERNAL_SERVER_ERROR)


# ------------------------------
# Password Management Views (Class-based)
# ------------------------------

# POST /api/v1/users/forgotPassword
class ForgotPasswordView(generics.GenericAPIView):
    serializer_class = ForgotPasswordSerializer
    permission_classes = []  # No auth needed

    def post(self, request, *args, **kwargs):
        serializer = self.get_serializer(data=request.data)
        serializer.is_valid(raise_exception=True)

        email = serializer.validated_data["email"]
        user = User.objects.filter(email=email).first()

        # Always return generic message for security
        if not user:
            return Response({
                "success": True,
                "message": "If the email exists, password reset instructions will be sent."
            }, status=status.HTTP_200_OK)

        # Send OTP for password reset
        try:
            from utils.otp import generate_and_send_otp
            otp_instance = generate_and_send_otp(user, 'reset')

            return Response({
                "success": True,
                "message": "If the email exists, password reset instructions will be sent.",
                "next_step": "Use POST /api/v1/otp/verify/?action=reset with email, otp, and new_password"
            }, status=status.HTTP_200_OK)

        except Exception as e:
            return Response({
                "success": False,
                "error": "Failed to send password reset instructions. Please try again."
            }, status=status.HTTP_500_INTERNAL_SERVER_ERROR)


# PATCH /api/v1/users/resetPassword/<str:resetToken>/
# class ResetPasswordView(generics.GenericAPIView):
#     serializer_class = ResetPasswordSerializer
#     permission_classes = []  # No auth needed

#     def patch(self, request, resetToken, *args, **kwargs):
#         try:
#             payload = jwt.decode(resetToken, settings.SECRET_KEY, algorithms=["HS256"])
#             user_id = payload.get("user_id")
#         except jwt.ExpiredSignatureError:
#             return Response({"detail": "Reset token has expired."}, status=status.HTTP_400_BAD_REQUEST)
#         except jwt.InvalidTokenError:
#             return Response({"detail": "Invalid reset token."}, status=status.HTTP_400_BAD_REQUEST)

#         user = User.objects.filter(id=user_id).first()
#         if not user:
#             return Response({"detail": "User not found."}, status=status.HTTP_404_NOT_FOUND)

#         serializer = self.get_serializer(data=request.data)
#         serializer.is_valid(raise_exception=True)

#         user.set_password(serializer.validated_data["password"])
#         user.save()

#         return Response({"detail": "Password has been reset successfully."}, status=status.HTTP_200_OK)


# PATCH /api/v1/users/updatePassword
class UpdatePasswordView(generics.GenericAPIView):
    serializer_class = UpdatePasswordSerializer
    permission_classes = []

    def patch(self, request, *args, **kwargs):
        # Check if OTP is provided in the request
        otp_code = request.data.get('otp')

        if not otp_code:
            # Step 1: Send OTP first
            old_password = request.data.get('old_password')

            if not old_password:
                return Response({
                    'success': False,
                    'error': 'old_password is required to send OTP'
                }, status=status.HTTP_400_BAD_REQUEST)

            user = request.user

            # Verify current password
            if not user.check_password(old_password):
                return Response({
                    'success': False,
                    'error': 'Current password is incorrect'
                }, status=status.HTTP_400_BAD_REQUEST)

            # Send OTP
            try:
                from utils.otp import generate_and_send_otp
                otp_instance = generate_and_send_otp(user, 'reset')

<<<<<<< HEAD
                return Response({
                    'success': True,
                    'message': 'OTP sent to your email. Please provide OTP and new_password to complete password update.',
                    'otp_id': str(otp_instance.id)
                }, status=status.HTTP_200_OK)
            except Exception as e:
                return Response({
                    'success': False,
                    'error': 'Failed to send OTP. Please try again.'
                }, status=status.HTTP_500_INTERNAL_SERVER_ERROR)

        else:
            # Step 2: Verify OTP and update password
            from apps.otp.serializers import OTPVerifySerializer

            user = request.user
            verify_data = {
                'user_id': str(user.id),
                'otp': otp_code
            }

            # Verify OTP
            otp_serializer = OTPVerifySerializer(data=verify_data)
            if not otp_serializer.is_valid():
                return Response({
                    'success': False,
                    'errors': otp_serializer.errors
                }, status=status.HTTP_400_BAD_REQUEST)

            otp_user = otp_serializer.validated_data['user']
            otp_obj = otp_serializer.validated_data['otp_obj']

            # Ensure OTP is for password reset and belongs to authenticated user
            if otp_obj.purpose != 'reset':
                return Response({
                    'success': False,
                    'error': 'OTP is not for password reset'
                }, status=status.HTTP_400_BAD_REQUEST)

            if otp_user.id != user.id:
                return Response({
                    'success': False,
                    'error': 'OTP does not belong to authenticated user'
                }, status=status.HTTP_403_FORBIDDEN)

            # Validate new password using serializer
            serializer = self.get_serializer(data=request.data)
            serializer.is_valid(raise_exception=True)

            # Mark OTP as used
            otp_obj.used = True
            otp_obj.save()

            # Update password
            user.set_password(serializer.validated_data["new_password"])
            user.save()

            return Response({
                'success': True,
                'message': 'Password updated successfully'
            }, status=status.HTTP_200_OK)
=======
        return Response({"detail": "Password updated successfully."}, status=status.HTTP_200_OK)
    

class UserDashboardView(generics.GenericAPIView):
    permission_classes = []

    def get(self, request):
        serializer = UserProfileSerializer(request.user)
        return Response(serializer.data, status=status.HTTP_200_OK)


class UpdateUserView(generics.GenericAPIView):
    permission_classes = [IsAuthenticated]

    def patch(self, request):
        serializer = UserProfileSerializer(request.user, data=request.data, partial=True)
        if serializer.is_valid():
            serializer.save()
            return Response(serializer.data, status=status.HTTP_200_OK)
        return Response(serializer.errors, status=status.HTTP_400_BAD_REQUEST)
>>>>>>> bc02a517
<|MERGE_RESOLUTION|>--- conflicted
+++ resolved
@@ -242,7 +242,6 @@
                 from utils.otp import generate_and_send_otp
                 otp_instance = generate_and_send_otp(user, 'reset')
 
-<<<<<<< HEAD
                 return Response({
                     'success': True,
                     'message': 'OTP sent to your email. Please provide OTP and new_password to complete password update.',
@@ -304,9 +303,7 @@
                 'success': True,
                 'message': 'Password updated successfully'
             }, status=status.HTTP_200_OK)
-=======
-        return Response({"detail": "Password updated successfully."}, status=status.HTTP_200_OK)
-    
+
 
 class UserDashboardView(generics.GenericAPIView):
     permission_classes = []
@@ -324,5 +321,4 @@
         if serializer.is_valid():
             serializer.save()
             return Response(serializer.data, status=status.HTTP_200_OK)
-        return Response(serializer.errors, status=status.HTTP_400_BAD_REQUEST)
->>>>>>> bc02a517
+        return Response(serializer.errors, status=status.HTTP_400_BAD_REQUEST)